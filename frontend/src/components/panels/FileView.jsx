// src/components/panels/FileView.jsx
import React, { useState, useEffect } from 'react'
import { pdfjs } from 'react-pdf';
import workerSrc from 'pdfjs-dist/build/pdf.worker.min?url';
import './styles/Common.css'
import './styles/SourcePanel.css'
import './styles/Scrollbar.css'
import './styles/FileView.css'
import FolderView from './FolderView'
import FileIcon from './FileIcon'
import { TiUpload } from 'react-icons/ti'
import { GoPencil } from 'react-icons/go';
import { RiDeleteBinLine } from 'react-icons/ri';
import { processText, deleteDB } from '../../api/graphApi';
import { fetchGraphData } from '../../api/graphApi';
import ConfirmDialog from '../ConfirmDialog'

import {
  listBrainFolders,
  getPdfsByBrain,
  getTextfilesByBrain,
  getVoicesByBrain,
  createPdf,
  createTextFile,
  createVoice,
  movePdfToFolder,
  removePdfFromFolder,
  moveTextfileToFolder,
  removeTextFileFromFolder,
  moveVoiceToFolder,
  removeVoiceFromFolder,
  deletePdf,
  deleteTextFile,
  deleteVoice,
  updatePdf,
  updateTextFile,
  updateVoice,
  createTextToGraph,
} from '../../../../backend/services/backend'


pdfjs.GlobalWorkerOptions.workerSrc = workerSrc;

// ✅ 메모 텍스트를 그래프 지식으로 변환하는 함수
async function processMemoTextAsGraph(content, sourceId, brainId) {
  try {
    const response = await processText(content, String(sourceId), String(brainId));
    console.log("✅ 그래프 생성 완료:", response);
  } catch (error) {
    console.error("❌ 그래프 생성 실패:", error);
  }
}

// API 에서 넘어온 폴더/파일들을 트리 형태로 변환
function normalizeApiTree(apiFolders = []) {
  return apiFolders.map(folder => ({
    type: 'folder',
    folder_id: folder.folder_id,
    name: folder.folder_name,
    children: [
      ...(folder.pdfs || []).map(pdf => ({
        type: 'file',
        filetype: 'pdf',
        id: pdf.pdf_id,
        name: pdf.pdf_title,
      })),
      ...(folder.textfiles || []).map(txt => ({
        type: 'file',
        filetype: 'txt',
        id: txt.txt_id,
        name: txt.txt_title,
      })),
      ...(folder.voices || []).map(voice => ({
        type: 'file',
        filetype: 'voice',
        id: voice.voice_id,
        name: voice.voice_title,
      })),
    ],
  }))
}

export default function FileView({
  brainId,
  files = [],
  setFiles = () => { },
  onOpenPDF,
  fileMap = {},
  setFileMap = () => { },
  refreshTrigger,
  onGraphRefresh,
}) {
  const [selectedFile, setSelectedFile] = useState(null)
  const [isRootDrag, setIsRootDrag] = useState(false)
  const [refreshKey, setRefreshKey] = useState(0)
  const [rootFiles, setRootFiles] = useState([])
  const [menuOpenId, setMenuOpenId] = useState(null);
  const [editingId, setEditingId] = useState(null);
  const [tempName, setTempName] = useState('');
  const [fileToDelete, setFileToDelete] = useState(null);

  useEffect(() => {
    refresh()
  }, [brainId, refreshTrigger])

  useEffect(() => {
    const closeMenu = () => setMenuOpenId(null);
    document.addEventListener('click', closeMenu);
    return () => document.removeEventListener('click', closeMenu);
  }, []);

  const refresh = async () => {
    if (!brainId) return
    try {
      // 1) 폴더 트리
      const api = await listBrainFolders(brainId)
      setFiles(normalizeApiTree(api))

      // 2) 브레인 기준 전체 파일 조회
      const [pdfs, txts, voices] = await Promise.all([
        getPdfsByBrain(brainId),
        getTextfilesByBrain(brainId),
        getVoicesByBrain(brainId),
      ])

      // 3) folder_id === null 인 것만 골라 루트 파일로
      const roots = [
        ...pdfs
          .filter(p => p.folder_id == null)
          .map(p => ({ filetype: 'pdf', id: p.pdf_id, name: p.pdf_title })),
        ...txts
          .filter(t => t.folder_id == null)
          .map(t => ({ filetype: 'txt', id: t.txt_id, name: t.txt_title })),
        ...voices
          .filter(v => v.folder_id == null)
          .map(v => ({ filetype: 'voice', id: v.voice_id, name: v.voice_title })),
      ]
      setRootFiles(roots)

      setRefreshKey(k => k + 1)
    } catch (err) {
      console.error('전체 로드 실패', err)
    }
  }
  const createFileByType = async (f, folderId = null) => {
    const ext = f.name.split('.').pop().toLowerCase()
    const common = { folder_id: folderId, type: ext, brain_id: brainId }

    if (ext === 'pdf') {
      // 1) PDF ArrayBuffer 로 읽기
      console.log('PDF 처리 시작:', f.name);
      const arrayBuffer = await f.arrayBuffer();
      console.log('→ ArrayBuffer 로딩 OK');

      // 2) PDF.js 로 문서 로드
      const pdf = await pdfjs.getDocument({ data: arrayBuffer }).promise;
      console.log('→ PDF 로드 OK, 페이지 수:', pdf.numPages);
      // 3) 페이지별 텍스트 추출
      let content = '';
      for (let i = 1; i <= pdf.numPages; i++) {
        const page = await pdf.getPage(i);
        const textContent = await page.getTextContent();
        const strings = textContent.items.map(item => item.str);
        content += strings.join(' ') + '\n\n';
      }
      console.log('→ 텍스트 추출 완료, 길이:', content.length);
      // 4) 메타데이터로 PDF 저장
      const res = await createPdf({
        ...common,
        pdf_title: f.name,
        pdf_path: f.name,
      });
      // 5) 추출한 텍스트로 그래프 생성 API 호출
      await createTextToGraph({
        text: content,
        brain_id: String(brainId),
        source_id: String(res.pdf_id),
      });
    } else if (ext === 'txt') {
      const content = await f.text();
      const res = await createTextFile({ ...common, txt_title: f.name, txt_path: f.name })
      await createTextToGraph({
        text: content,
        brain_id: String(brainId),
        source_id: String(res.txt_id),
      });
    } else if (['mp3', 'wav', 'm4a'].includes(ext)) {
      await createVoice({ ...common, voice_title: f.name, voice_path: f.name })
    } else {
      await createTextFile({ ...common, txt_title: f.name, txt_path: f.name })
    }

    await refresh();
    if (onGraphRefresh) onGraphRefresh();
  }

  const handleDelete = async f => {
    try {
<<<<<<< HEAD
      console.log('삭제할 파일 정보:', {
        brainId,
        fileId: f.id,
        fileType: f.filetype,
        fileName: f.name
      });

      // 1. 벡터 DB에서 먼저 삭제
      try {
        await deleteDB(brainId, f.id);
        console.log('벡터 DB,그래프 DB 삭제 성공');
      } catch (dbError) {
        console.error('벡터 DB,그래프 DB 삭제 실패:', dbError);
        // 벡터 DB 삭제 실패는 무시하고 계속 진행
      }

      // 2. 파일 시스템에서 삭제
      let deleted = false;
      if (f.filetype === 'pdf') {
        deleted = await deletePdf(f.id);
      } else if (f.filetype === 'txt') {
        deleted = await deleteTextFile(f.id);
      } else if (f.filetype === 'voice') {
        deleted = await deleteVoice(f.id);
      }

      if (!deleted) {
        throw new Error(`${f.filetype} 파일 삭제 실패`);
      }

      // 그래프 새로고침 트리거
      if (onGraphRefresh) {
        onGraphRefresh();
      }


      await refresh()
=======
      if (f.filetype === 'pdf') await deletePdf(f.id);
      else if (f.filetype === 'txt') await deleteTextFile(f.id);
      else if (f.filetype === 'voice') await deleteVoice(f.id);
      await refresh();
      if (onGraphRefresh) onGraphRefresh();
>>>>>>> 7e391b9e
    } catch (e) {
      console.error('삭제 실패:', e);
      alert('삭제 실패');
    }
  };

  const handleNameChange = async (f) => {
    const newName = tempName.trim();
    if (!newName || newName === f.name) {
      setEditingId(null);
      return;
    }

    try {
      if (f.filetype === 'pdf') {
        await updatePdf(f.id, { pdf_title: newName, brain_id: brainId });
      } else if (f.filetype === 'txt') {
        await updateTextFile(f.id, { txt_title: newName, brain_id: brainId });
      } else if (f.filetype === 'voice') {
        await updateVoice(f.id, { voice_title: newName, brain_id: brainId });
      }
      await refresh();
    } catch (e) {
      alert('이름 변경 실패');
    } finally {
      setEditingId(null);
    }
  };

  const openDeleteConfirm = (f) => {
    setFileToDelete(f); // 삭제할 파일 지정
    setMenuOpenId(null); // 점점점 메뉴 닫기
  };


  const handleRootDrop = async e => {
    e.preventDefault()
    e.stopPropagation()
    setIsRootDrag(false)

    // 1) 내부 파일 이동
    const moved = e.dataTransfer.getData('application/json')
    if (moved) {
      const { id, filetype } = JSON.parse(moved)
      await moveItem({ id, filetype }, null)
      return
    }

    // 2) 메모 드래그 (application/json-memo)
    const memoData = e.dataTransfer.getData('application/json-memo')
    console.log('메모 데이터:', memoData);
    if (memoData) {
      const { name, content } = JSON.parse(memoData)
      // 텍스트 파일로 생성
      await createTextFile({
        folder_id: null,
        brain_id: brainId,
        type: 'txt',
        txt_title: name,
        txt_path: name,
        content,        // 만약 API가 content 필드를 지원하면
      })
      // 텍스트를 지식 그래프로 처리

      await processMemoTextAsGraph(content, name, brainId);
      // 그래프 새로고침 트리거
      if (onGraphRefresh) {
        onGraphRefresh();
      }


      await refresh()
      return
    }

    // 3) OS 파일 드롭
    const dropped = Array.from(e.dataTransfer.files)
    try {
      await Promise.all(dropped.map(f => createFileByType(f, null)))
      const frag = Object.fromEntries(dropped.map(f => [f.name, f]))
      setFileMap(prev => ({ ...prev, ...frag }))
      await refresh()
    } catch (err) {
      console.error('루트 파일 생성 실패', err)
    }
  }


  const handleDropToFolder = async (folderId, dropped) => {
    if (!Array.isArray(dropped)) return
    try {
      await Promise.all(dropped.map(f => createFileByType(f, folderId)))
      const frag = Object.fromEntries(dropped.map(f => [f.name, f]))
      setFileMap(prev => ({ ...prev, ...frag }))
      await refresh()
    } catch (err) {
      console.error('폴더 파일 생성 실패', err)
    }
  }

  const moveItem = async ({ id, filetype }, targetFolderId) => {
    const toRoot = targetFolderId == null
    try {
      if (filetype === 'pdf') {
        if (toRoot) {
          await removePdfFromFolder(brainId, id)
        } else {
          await movePdfToFolder(brainId, targetFolderId, id)
        }
      } else if (filetype === 'txt') {
        if (toRoot) {
          await removeTextFileFromFolder(brainId, id)
        } else {
          await moveTextfileToFolder(brainId, targetFolderId, id)
        }
      } else if (filetype === 'voice') {
        if (toRoot) {
          await removeVoiceFromFolder(brainId, id)
        } else {
          await moveVoiceToFolder(brainId, targetFolderId, id)
        }
      }
      await refresh()
    } catch (e) {
      console.error('파일 이동 오류', e)
    }
  }

  return (
    <div
      className={`file-explorer modern-explorer${isRootDrag ? ' root-drag-over' : ''}`}
      onDragEnter={e => { e.preventDefault(); setIsRootDrag(true) }}
      onDragLeave={e => { e.preventDefault(); setIsRootDrag(false) }}
      onDragOver={e => e.preventDefault()}
      onDrop={handleRootDrop}
    >
      {isRootDrag && (
        <div className="drop-overlay">
          <div className="drop-icon">
            <TiUpload />
          </div>
        </div>
      )}

      {/* ── 폴더 트리 ── */}
      {files.map(node =>
        node.type === 'folder' ? (
          <FolderView
            key={node.folder_id}
            item={node}
            refreshKey={refreshKey}
            depth={0}
            selectedFile={selectedFile}
            onSelectFile={setSelectedFile}
            onDropFileToFolder={handleDropToFolder}
            onOpenPDF={onOpenPDF}
            fileMap={fileMap}
            moveItem={moveItem}
            refreshParent={refresh}
            brainId={brainId}
          />
        ) : null
      )}

      {/* ── 루트 레벨 파일들 ── */}
      {rootFiles.map(f => (
        <div
          key={`${f.filetype}-${f.id}`}
          className={`file-item ${selectedFile === f.name ? 'selected' : ''}`}
          draggable
          onDragStart={e =>
            e.dataTransfer.setData(
              'application/json',
              JSON.stringify({ id: f.id, filetype: f.filetype })
            )
          }
          onClick={() => {
            setSelectedFile(f.name)
            if (f.filetype === 'pdf' && fileMap[f.name]) {
              onOpenPDF(fileMap[f.name])
            }
          }}
        >
          <FileIcon fileName={f.name} />
          {editingId === f.id ? (
            <input
              autoFocus
              className="rename-input"
              defaultValue={f.name}
              onChange={e => setTempName(e.target.value)}
              onBlur={() => handleNameChange(f)}
              onKeyDown={e => {
                if (e.key === 'Enter') handleNameChange(f);
                if (e.key === 'Escape') setEditingId(null);
              }}
            />
          ) : (
            <span className="file-name">{f.name}</span>
          )}

          <div
            className="file-menu-button"
            onClick={e => {
              e.stopPropagation();
              setMenuOpenId(prev => prev === f.id ? null : f.id);
            }}
          >
            ⋮
            {menuOpenId === f.id && (
              <div className="file-menu-popup" onClick={e => e.stopPropagation()}>
                <div className="popup-item" onClick={() => { setEditingId(f.id); setTempName(f.name); setMenuOpenId(null); }}>
                  <GoPencil size={14} style={{ marginRight: 4 }} /> 소스 이름 바꾸기
                </div>
                <div className="popup-item" onClick={() => openDeleteConfirm(f)}>
                  <RiDeleteBinLine size={14} style={{ marginRight: 4 }} /> 소스 삭제
                </div>
              </div>
            )}
          </div>


        </div>
      ))}


      {/* 비어 있을 때 */}
      {files.length === 0 && rootFiles.length === 0 && (
        <div className="empty-state">
          <p className="empty-sub">이 영역에 파일을 <strong>드래그해서 추가</strong>해보세요!</p>
        </div>
      )}
      {fileToDelete && (
        <ConfirmDialog
          message={`"${fileToDelete.name}" 소스를 삭제하시겠습니까?`}
          onCancel={() => setFileToDelete(null)}
          onOk={async () => {
            await handleDelete(fileToDelete); // 실제 삭제
            setFileToDelete(null);
          }}
        />
      )}

    </div>
  )
}<|MERGE_RESOLUTION|>--- conflicted
+++ resolved
@@ -196,7 +196,6 @@
 
   const handleDelete = async f => {
     try {
-<<<<<<< HEAD
       console.log('삭제할 파일 정보:', {
         brainId,
         fileId: f.id,
@@ -234,13 +233,7 @@
 
 
       await refresh()
-=======
-      if (f.filetype === 'pdf') await deletePdf(f.id);
-      else if (f.filetype === 'txt') await deleteTextFile(f.id);
-      else if (f.filetype === 'voice') await deleteVoice(f.id);
-      await refresh();
-      if (onGraphRefresh) onGraphRefresh();
->>>>>>> 7e391b9e
+
     } catch (e) {
       console.error('삭제 실패:', e);
       alert('삭제 실패');
