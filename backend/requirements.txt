--- conflicted
+++ resolved
@@ -20,7 +20,6 @@
 qdrant-client==1.7.0      # 벡터 데이터베이스 클라이언트
 
 # 오디오 처리
-<<<<<<< HEAD
 librosa==0.10.1
 soundfile==0.12.1
 torch==2.7.1
@@ -37,25 +36,4 @@
 
 # libraries for embedding
 gensim
-konlpy
-=======
-librosa==0.10.1           # 오디오 분석 라이브러리
-soundfile==0.12.1         # 오디오 파일 처리
-
-# 딥러닝 및 수치 계산
-torch==2.2.2              # PyTorch (CUDA 사용 시 버전 주의)
-numpy>=1.24.0             # 수치 계산
-scipy>=1.10.0             # 과학 계산
-
-# 유틸리티
-tqdm                       # 진행률 표시
-python-dotenv              # 환경변수 관리
-python-multipart           # 파일 업로드 처리
-markdown>=3.5.0           # 마크다운 처리
-python-docx               # Word 문서 처리
-
-# =============================================================================
-# 설치 명령어
-# =============================================================================
-# pip install -r requirements.txt
->>>>>>> 2d89fac9
+konlpy