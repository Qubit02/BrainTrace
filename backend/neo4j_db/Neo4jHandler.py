--- conflicted
+++ resolved
@@ -42,15 +42,9 @@
                         n.label = $label,
                         n.brain_id = $brain_id,
                         n.descriptions = $new_descriptions,
-<<<<<<< HEAD
                         n.brain_id = $brain_id
                     ON MATCH SET 
                         n.label = $label, 
-=======
-                        n.original_sentences = $new_originals
-                    ON MATCH SET
-                        n.label = $label,
->>>>>>> 89e73d64
                         n.brain_id = $brain_id,
                         n.descriptions = CASE 
                             WHEN n.descriptions IS NULL THEN $new_descriptions 
